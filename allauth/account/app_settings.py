--- conflicted
+++ resolved
@@ -13,13 +13,11 @@
 # Enforce uniqueness of e-mail addresses
 UNIQUE_EMAIL = getattr(settings, "ACCOUNT_UNIQUE_EMAIL", True)
 
-<<<<<<< HEAD
 # Signup password verification
 SIGNUP_PASSWORD_VERIFICATION = getattr(settings, "ACCOUNT_SIGNUP_PASSWORD_VERIFICATION", True)
-=======
+
 # The user is required to enter a username when signing up
 USERNAME_REQUIRED = getattr(settings, "ACCOUNT_USERNAME_REQUIRED", True)
->>>>>>> 20541d04
 
 assert (not EMAIL_AUTHENTICATION) or EMAIL_REQUIRED
 assert (not EMAIL_AUTHENTICATION) or UNIQUE_EMAIL
