<<<<<<< HEAD
65.12.0 (unreleased)
********************

Note worthy changes
-------------------

- ...
=======
65.11.1 (2025-08-27)
********************

Security notice
---------------

- If you configured password to be optional (e.g. using ``ACCOUNT_SIGNUP_FIELDS
  = ["email*", "password1"]``), then accounts would be created having a blank
  password instead of an unusable password. If you were using this configuration
  then you may need to manually set an unusable password for accounts created.
>>>>>>> 6d5d2707


65.11.0 (2025-08-15)
********************

Note worthy changes
-------------------

- OpenID Connect: using ``fetch_userinfo=False`` you can now skip the additional
  call to the userinfo endpoint. Instead, the ID token will be used.


Fixes
-----

- Headless: passwordless signup was not supported, fixed.

- Headless: when serializing the user nested dataclasses, as well as optional
  types ended up as ``string`` type, fixed.

- When signing up with a social account no authentication record was added to
  the session, fixed.


Backwards incompatible changes
------------------------------

- OpenID Connect: the ID token and userinfo (when present) are now stored in
  ``SocialAccount.extra_data``, below the respective ``"id_token"`` and
  ``"userinfo"`` keys. Compatibility with ``extra_data`` from existing accounts
  that do not have this new structure is retained. However, if your own project
  expects ``extra_data`` to be in a certain format this change may impact you.


65.10.0 (2025-07-10)
********************

Note worthy changes
-------------------

- IdP: Added support for the device authorization grant.

- Headless: custom user payloads can now be properly reflected in the OpenAPI
  specification by provider a user ``dataclass``. See the newly introduced
  ``get_user_dataclass()`` and ``user_as_dataclass()`` adapter methods.

- Added a new signal (``authentication_step_completed``) that is emitted when an
  individual authentication step is completed.

- MFA: Added a setting (``MFA_ALLOW_UNVERIFIED_EMAIL``) to allow unverified
  email addresses in combination with MFA.


Backwards incompatible changes
------------------------------

- Soundcloud: as per https://developers.soundcloud.com/blog/urn-num-to-string,
  the provider now uses the user ``urn`` instead of the ``id`` as the ID for
  social accounts. This change is backward incompatible. Instructions on
  how to migrate existing social accounts can be found in the allauth provider
  documentation for SoundCloud.


Fixes
-----

- Phone: The recently added support for phone (SMS) authentication did fully integrate
  with third-party provider signups. For example, whether or not the phone
  number is required was not respected during signup. Fixed.

- IdP: Token revocation failed when a single ``token_type_hint`` was passed,
  fixed.

- The ``verified_email_required`` decorator did not support email verification
  by code. Additionally, it did not rate limit verification emails
  in case of GET requests. Both are fixed.

- The account adapter ``clean_email()`` method was not called when a social account
  auto signup took place, fixed.


65.9.0 (2025-06-01)
*******************

Note worthy changes
-------------------

- Added ``allauth.idp`` to the project, offering out of the box OpenID Connect
  provider support, as well as integration with Django REST framework and Django
  Ninja.

- Headless: the OpenAPI specification now more accurately reflects single client
  configurations set via ``HEADLESS_CLIENTS``. When a single client is active,
  the redundant ``{client}`` path parameter and its global definition are
  removed from the generated schema.


65.8.1 (2025-05-21)
*******************

Fixes
-----

- Fixed a compatibility issue with the newly released fido2 2.0.0 package.


Security notice
---------------

- After a successful login, the rate limits for that login were cleared,
  allowing a succesful login on a specific IP address to be used as a means to
  clear the login failed rate limit for that IP address. Fixed.


65.8.0 (2025-05-08)
*******************

Note worthy changes
-------------------

- Fixed VK (a.k.a VK ID) social account provider. Improved its documentation.

- Added optional support for requesting new email/phone verification codes during
  signup.  See ``ACCOUNT_EMAIL_VERIFICATION_SUPPORTS_RESEND`` and
  ``ACCOUNT_PHONE_VERIFICATION_SUPPORTS_RESEND``.

- Added optional support for changing your email or phone at the verification stage while signing up.
  See ``ACCOUNT_EMAIL_VERIFICATION_SUPPORTS_CHANGE`` and
  ``ACCOUNT_PHONE_VERIFICATION_SUPPORTS_CHANGE``.

- Added support for Mailcow OAuth2.


65.7.0 (2025-04-03)
*******************

Note worthy changes
-------------------

- Officially support Django 5.2.

- Headless: the URL to the OpenID configuration of the provider is now exposed
  in the provider configuration.


Fixes
-----

- Headless: when multiple login methods were enabled (e.g. both username and
  email), the login endpoint would incorrectly return a 400
  ``invalid_login``. Fixed.


65.6.0 (2025-03-27)
*******************

Note worthy changes
-------------------

- MFA: Added support for "Trust this browser?" functionality, which presents users with MFA
  enabled the choice to trust their browser allowing them to skip authenticating
  per MFA on each login.


Fixes
-----

- A check is in place to verify that ``ACCOUNT_LOGIN_METHODS`` is aligned with
  ``ACCOUNT_SIGNUP_FIELDS``.  The severity level of that check has now been
  lowered from "critical" to "warning", as there may be valid use cases for
  configuring a login method that you are not able to sign up with. This check
  (``account.W001``) can be silenced using Django's ``SILENCED_SYSTEM_CHECKS``.

- The setting ``ACCOUNT_LOGIN_ON_PASSWORD_RESET = True`` was not respected when using
  password reset by code.


65.5.0 (2025-03-14)
*******************

Note worthy changes
-------------------

- Added support for phone (SMS) authentication.

- Added support for resetting passwords by code, instead of a link
  (``ACCOUNT_PASSWORD_RESET_BY_CODE_ENABLED``).

- Added support for Tumblr OAuth2.

- Simplified signup form configuration. The following settings all controlled
  signup form: ``ACCOUNT_EMAIL_REQUIRED``, ``ACCOUNT_USERNAME_REQUIRED``,
  ``ACCOUNT_SIGNUP_EMAIL_ENTER_TWICE``, ``ACCOUNT_SIGNUP_PASSWORD_ENTER_TWICE``.
  This setup had its issues. For example, when email was not required it was
  still available as an optional field, whereas the username field disappeared
  when not required. Also, for phone/SMS support, additional settings
  would have been required.  The settings are now all deprecated, and replaced by one
  new setting: ``ACCOUNT_SIGNUP_FIELDS``, which can be configured to
  e.g. ``['username*', 'email', 'password1*', 'password2*']`` to indicate which
  fields are present and required (``'*'``). This change is performed in a
  backwards compatible manner.

- Headless: if, while signing up using a third-party provider account, there is
  insufficient information received from the provider to automatically complete
  the signup process, an additional step is needed to complete the missing data
  before the user is fully signed up and authenticated.  You can now perform a
  ``GET`` request to ``/_allauth/{client}/v1/auth/provider/signup`` to obtain
  information on the pending signup.

- Headless: OpenID Connect providers now support token authentication.

- The "Forgot your password?" help text can now be more easily customized by
  providing your own ``"account/password_reset_help_text.html"`` template.

- Removed inline scripts, so that it becomes possible to use a strong Content
  Security Policy.

- Headless: The OpenAPI specification now dynamically reflects the
  ``ACCOUNT_SIGNUP_FIELDS`` configuration, as well as any custom fields you have
  in ``ACCOUNT_SIGNUP_FORM_CLASS``.

- Added official support for Python 3.13.


Fixes
-----

- Headless: In case you had multiple apps of the same provider configured,
  you could run into a ``MultipleObjectsReturned``. Fixed.


65.4.1 (2025-02-07)
*******************

Fixes
-----

- To make way for a future ``"phone"`` method, ``AUTHENTICATION_METHOD`` was
  removed in favor of a new ``LOGIN_METHODS``. While this change was done in a
  backwards compatible manner within allauth scope, other packages accessing
  ``allauth.account.app_settings.AUTHENTICATION_METHOD`` would break. Fixed.


65.4.0 (2025-02-06)
*******************

Note worthy changes
-------------------

- The setting ``ACCOUNT_AUTHENTICATION_METHOD: str`` (with values
  ``"username"``, ``"username_email"``, ``"email"``) has been replaced by
  ``ACCOUNT_LOGIN_METHODS: set[str]``. which is a set of values including
  ``"username"`` or ``"email"``. This change is performed in a backwards
  compatible manner.

- Headless: when ``HEADLESS_SERVE_SPECIFICATION`` is set to ``True``, the API
  specification will be served dynamically, over at
  ``/_allauth/openapi.(yaml|json|html)``.  The
  ``HEADLESS_SPECIFICATION_TEMPLATE_NAME`` can be configured to choose between
  Redoc (``"headless/spec/redoc_cdn.html"``) and Swagger (
  (``"headless/spec/swagger_cdn.html"``).

- Headless: added a new setting, ``HEADLESS_CLIENTS`` which you can use to limit
  the types of API clients (app/browser).

- Headless: expanded the React SPA example to showcase integration with
  Django Ninja as well as Django REST framework.

- Headless: added out of the box support for being able to use the headless
  session tokens with Django Ninja and Django REST framework.<|MERGE_RESOLUTION|>--- conflicted
+++ resolved
@@ -1,4 +1,3 @@
-<<<<<<< HEAD
 65.12.0 (unreleased)
 ********************
 
@@ -6,7 +5,8 @@
 -------------------
 
 - ...
-=======
+
+
 65.11.1 (2025-08-27)
 ********************
 
@@ -17,7 +17,6 @@
   = ["email*", "password1"]``), then accounts would be created having a blank
   password instead of an unusable password. If you were using this configuration
   then you may need to manually set an unusable password for accounts created.
->>>>>>> 6d5d2707
 
 
 65.11.0 (2025-08-15)
