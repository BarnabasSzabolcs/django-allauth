--- conflicted
+++ resolved
@@ -1,4 +1,3 @@
-<<<<<<< HEAD
 65.9.0 (unreleased)
 *******************
 
@@ -8,7 +7,8 @@
 - Added ``allauth.idp`` to the project, offering out of the box OpenID Connect
   provider support, as well as integration with Django REST framework and Django
   Ninja.
-=======
+
+
 65.8.1 (2025-05-21)
 *******************
 
@@ -24,7 +24,6 @@
 - After a successful login, the rate limits for that login were cleared,
   allowing a succesful login on a specific IP address to be used as a means to
   clear the login failed rate limit for that IP address. Fixed.
->>>>>>> 7dceff98
 
 
 65.8.0 (2025-05-08)
