<<<<<<< HEAD
64.0.0 (unreleased)
*******************

Note worthy changes
-------------------

- Added support for WebAuthn based security keys and passkey login. Note that
  this is currently disabled by default.

- The 0.x.y version numbers really did not do justice to the state of the
  project, and we are way past the point where a version 1.0 would be
  applicable. Additionally, 64 is a nice round number. Therefore, the version
  numbering is changed from 0.x.y to x.y.z. We will use a loose form of semantic
  versioning. However, please be aware that feature releases may occasionally
  include minor documented backwards incompatibilities. Always read the release
  notes before upgrading.

- Headless: The TOTP URI is now available in the MFA activation response.

- Headless: When trying to sign up while a user is already logged in, you now get
  a 409.


=======
0.63.4 (2024-07-10)
*******************

>>>>>>> a41085c5
Security notice
---------------

- The ``__str__()`` method of the ``SocialToken`` model returned the access
  token. As a consequence, logging or printing tokens otherwise would expose the
  access token. Now, the method no longer returns the token. If you want to
  log/print tokens, you will now have to explicitly log the ``token`` field of
  the ``SocialToken`` instance.

- Enumeration prevention: the behavior on the outside of an actual signup versus
  a signup where the user already existed was not fully identical, fixed.


<<<<<<< HEAD
Backwards incompatible changes
------------------------------

- Dropped support for Django 3.2, 4.0 and 4.1 (which all reached end of life).
  As Django 3.2 was the last to support Python 3.7, support for Python 3.7 is
  now dropped as well.


=======
>>>>>>> a41085c5
0.63.3 (2024-05-31)
*******************

Note worthy changes
-------------------

- In ``HEADLESS_ONLY`` mode, the ``/accounts/<provider>/login/`` URLs were still
  available, fixed.

- The few remaining OAuth 1.0 providers were not compatible with headless mode,
  fixed.

- Depending on where you placed the ``secure_admin_login(admin.site.login)``
  protection you could run into circular import errors, fixed.


Backwards incompatible changes
------------------------------

- SAML: IdP initiated SSO is disabled by default, see security notice below.


Security notice
---------------

- SAML: ``RelayState`` was used to keep track of whether or not the login flow
  was IdP or SP initiated. As ``RelayState`` is a separate field, not part of
  the ``SAMLResponse`` payload, it is not signed and thereby making the SAML
  login flow vulnerable to CSRF/replay attacks. Now, ``InResponseTo`` is used
  instead, addressing the issue for SP initiated SSO flows. IdP initiated SSO
  remains inherently insecure, by design. For that reason, it is now disabled by
  default. If you need to support IdP initiated SSO, you will need to opt-in to
  that by adding ``"reject_idp_initiated_sso": False`` to your advanced SAML
  provider settings.


0.63.2 (2024-05-24)
*******************

Note worthy changes
-------------------

- ``allauth.headless`` now supports the ``is_open_for_signup()`` adapter method.
  In case signup is closed, a 403 is returned during signup.

- Connecting a third-party account in ``HEADLESS_ONLY`` mode failed if the
  connections view could not be reversed, fixed.

- In case a headless attempt was made to connect a third-party account that was already
  connected to a different account, no error was communicated to the frontend. Fixed.

- When the headless provider signup endpoint was called while that flow was not pending,
  a crash would occur. This has been fixed to return a 409 (conflict).

- Microsoft provider: the URLs pointing to the login and graph API are now
  configurable via the app settings.


0.63.1 (2024-05-17)
*******************

Note worthy changes
-------------------

- When only ``allauth.account`` was installed, you could run into an exception
  stating "allauth.socialaccount not installed, yet its models are
  imported.". This has been fixed.

- When ``SOCIALACCOUNT_EMAIL_AUTHENTICATION`` was turned on, and a user would
  connect a third-party account for which email authentication would kick in,
  the connect was implicitly skipped. Fixed.

- The recommendation from the documentation to protect the Django admin login
  could cause an infinite redirect loop in case of
  ``AUTHENTICATED_LOGIN_REDIRECTS``. A decorator ``secure_admin_login()`` is now
  offered out of the box to ensure that the Django admin is properly secured by
  allauth (e.g. rate limits, 2FA).

- Subpackages from the ``tests`` package were packaged, fixed.


0.63.0 (2024-05-14)
*******************

Note worthy changes
-------------------

- New providers: TikTok, Lichess.

- Starting since version 0.62.0, new email addresses are always stored as lower
  case. In this version, we take the final step and also convert existing data
  to lower case, alter the database indices and perform lookups
  accordingly. Migrations are in place.  For rationale, see the note about email
  case sensitivity in the documentation.

- An official API for single-page and mobile application support is now
  available, via the new ``allauth.headless`` app.

- Added support for a honeypot field on the signup form. Real users do not see
  the field and therefore leave it empty. When bots do fill out the field
  account creation is silently skipped.


0.62.1 (2024-04-24)
*******************

- The ``tests`` package was accidentally packaged, fixed.


0.62.0 (2024-04-22)
*******************

Note worthy changes
-------------------

- Added a dummy provider, useful for testing purposes: ``allauth.socialaccount.providers.dummy``.

- Added a new provider, Atlassian

- Next URL handling been streamlined to be consistently applied. Previously, the
  password reset, change and email confirmation views only supported the
  ``success_url`` class-level property.

- Added support for logging in by email using a special code, also known as
  "Magic Code Login"

- Email addresses are now always stored as lower case. For rationale, see the
  note about email case sensitivity in the documentation.

- You can now alter the ``state`` parameter that is typically passed to the
  provider by overriding the new ``generate_state_param()`` adapter method.

- The URLs were not "hackable". For example, while ``/accounts/login/`` is valid
  ``/accounts/`` was not. Similarly, ``/accounts/social/connections/`` was
  valid, but ``/accounts/social/`` resulted in a 404. This has been
  addressed. Now, ``/accounts/`` redirects to the login or email management
  page, depending on whether or not the user is authenticated.  All
  ``/accounts/social/*`` URLs are now below ``/accounts/3rdparty/*``, where
  ``/accounts/social/connections`` is moved to the top-level
  ``/accounts/3rdparty/``.  The old endpoints still work as redirects are in
  place.

- Added a new setting, ``SOCIALACCOUNT_ONLY``, which when set to ``True``,
  disables all functionality with respect to local accounts.

- The OAuth2 handshake was not working properly in case of
  ``SESSION_COOKIE_SAMESITE = "Strict"``, fixed.

- Facebook: the default Graph API version is now v19.0.


Backwards incompatible changes
------------------------------

- The django-allauth required dependencies are now more fine grained.  If you do
  not use any of the social account functionality, a ``pip install
  django-allauth`` will, e.g., no longer pull in dependencies for handling
  JWT. If you are using social account functionality, install using ``pip install
  "django-allauth[socialaccount]"``.  That will install the dependencies covering
  most common providers. If you are using the Steam provider, install using ``pip
  install django-allauth[socialaccount,steam]``.


0.61.1 (2024-02-09)
*******************

Fixes
-----

- Fixed a ``RuntimeWarning`` that could occur when running inside an async
  environment (``'SyncToAsync' was never awaited``).


Security notice
---------------

- As part of the Google OAuth handshake, an ID token is obtained by direct
  machine to machine communication between the server running django-allauth and
  Google. Because of this direct communication, we are allowed to skip checking
  the token signature according to the `OpenID Connect Core 1.0 specification
  <https://openid.net/specs/openid-connect-core-1_0.html#IDTokenValidation>`_.
  However, as django-allauth is used and built upon by third parties, this is an
  implementation detail with security implications that is easily overlooked. To
  mitigate potential issues, verifying the signature is now only skipped if it
  was django-allauth that actually fetched the access token.


0.61.0 (2024-02-07)
*******************

Note worthy changes
-------------------

- Added support for account related security notifications. When
  ``ACCOUNT_EMAIL_NOTIFICATIONS = True``, email notifications such as "Your
  password was changed", including information on user agent / IP address from where the change
  originated, will be emailed.

- Google: Starting from 0.52.0, the ``id_token`` is being used for extracting
  user information.  To accommodate for scenario's where django-allauth is used
  in contexts where the ``id_token`` is not posted, the provider now looks up
  the required information from the ``/userinfo`` endpoint based on the access
  token if the ``id_token`` is absent.


Security notice
---------------

- MFA: It was possible to reuse a valid TOTP code within its time window. This
  has now been addressed. As a result, a user can now only login once per 30
  seconds (``MFA_TOTP_PERIOD``).


Backwards incompatible changes
------------------------------

- The rate limit mechanism has received an update. Previously, when specifying
  e.g. ``"5/m"`` it was handled implicitly whether or not that limit was per IP,
  per user, or per action specific key. This has now been made explicit:
  ``"5/m/user"`` vs ``"5/m/ip"`` vs ``"5/m/key"``. Combinations are also supported
  now: ``"20/m/ip,5/m/key"`` . Additionally, the rate limit mechanism is now used
  throughout, including email confirmation cooldown as well as limitting failed login
  attempts.  Therefore, the ``ACCOUNT_LOGIN_ATTEMPTS_LIMIT`` and
  ``ACCOUNT_EMAIL_CONFIRMATION_COOLDOWN`` settings are deprecated.
  See :doc:`Rate Limits <../account/rate_limits>` for details.


0.60.1 (2024-01-15)
*******************

Fixes
-----

- User sessions: after changing your password in case of ``ACCOUNT_LOGOUT_ON_PASSWORD_CHANGE = False``, the list of
  sessions woud be empty instead of showing your current session.

- SAML: accessing the SLS/ACS views using a GET request would result in a crash (500).

- SAML: the login view did not obey the ``SOCIALACCOUNT_LOGIN_ON_GET = False`` setting.


Backwards incompatible changes
------------------------------

- Formally, email addresses are case sensitive because the local part (the part
  before the "@") can be a case sensitive user name.  To deal with this,
  workarounds have been in place for a long time that store email addresses in
  their original case, while performing lookups in a case insensitive
  style. This approach led to subtle bugs in upstream code, and also comes at a
  performance cost (``__iexact`` lookups). The latter requires case insensitive
  index support, which not all databases support. Re-evaluating the approach in
  current times has led to the conclusion that the benefits do not outweigh the
  costs.  Therefore, email addresses are now always stored as lower case, and
  migrations are in place to address existing records.



0.60.0 (2024-01-05)
*******************

Note worthy changes
-------------------

- Google One Tap Sign-In is now supported.

- You can now more easily change the URL to redirect to after a successful password
  change/set via the newly introduced ``get_password_change_redirect_url()``
  adapter method.

- You can now configure the primary key of all models by configuring
  ``ALLAUTH_DEFAULT_AUTO_FIELD``, for example to:
  ``"hashid_field.HashidAutoField"``.


Backwards incompatible changes
------------------------------

- You can now specify the URL path prefix that is used for all OpenID Connect
  providers using ``SOCIALACCOUNT_OPENID_CONNECT_URL_PREFIX``. By default, it is
  set to ``"oidc"``, meaning, an OpenID Connect provider with provider ID
  ``foo`` uses ``/accounts/oidc/foo/login/`` as its login URL. Set it to empty
  (``""``) to keep the previous URL structure (``/accounts/foo/login/``).

- The SAML default attribute mapping for ``uid`` has been changed to only
  include ``urn:oasis:names:tc:SAML:attribute:subject-id``. If the SAML response
  does not contain that, it will fallback to use ``NameID``.


0.59.0 (2023-12-13)
*******************

Note worthy changes
-------------------

- The MFA authenticator model now features "created at" an "last used "at"
  timestamps.

- The MFA authenticator model is now registered with the Django admin.

- Added MFA signals emitted when authenticators are added, removed or (in case
  of recovery codes) reset.

- There is now an MFA adapter method ``can_delete_authenticator(authenticator)``
  available that can be used to prevent users from deactivating e.g. their TOTP
  authenticator.

- Added a new app, user sessions, allowing users to view a list of all their
  active sessions, as well as offering a means to end these sessions.

- A configurable timeout (``SOCIALACCOUNT_REQUESTS_TIMEOUT``) is now applied to
  all upstream requests.

- Added a setting ``ACCOUNT_EMAIL_UNKNOWN_ACCOUNTS`` to disable sending of
  emails to unknown accounts.

- You can now override the MFA forms via the ``MFA_FORMS`` setting.


Backwards incompatible changes
------------------------------

- The account adapter method ``should_send_confirmation_mail()`` signature
  changed. It now takes an extra ``signup`` (boolean) parameter.

- Removed OAuth 1.0 based Bitbucket provider and LinkedIn provider.


0.58.2 (2023-11-06)
*******************

Fixes
-----

- Added rate limiting to the MFA login form.


0.58.1 (2023-10-29)
*******************

Fixes
-----

- Fixed missing ``{% load allauth %}`` in the login cancelled and verified email
  required template.


0.58.0 (2023-10-26)
*******************

Note worthy changes
-------------------

- The ``SocialAccount.extra_data`` field was a custom JSON field that used
  ``TextField`` as the underlying implementation. It was once needed because
  Django had no ``JSONField`` support. Now, this field is changed to use the
  official ``JSONField()``. Migrations are in place.

- Officially support Django 5.0.

- In previous versions, users could never remove their primary email address.
  This is constraint is now relaxed. In case the email address is not required,
  for example, because the user logs in by username, removal of the email
  address is allowed.

- Added a new setting ``ACCOUNT_REAUTHENTICATION_REQUIRED`` that, when enabled,
  requires the user to reauthenticate before changes (such as changing the
  primary email address, adding a new email address, etc.) can be performed.


Backwards incompatible changes
------------------------------

- Refactored the built-in templates, with the goal of being able to adjust the
  look and feel of the whole project by only overriding a few core templates.
  This approach allows you to achieve visual results fast, but is of course more
  limited compared to styling all templates yourself. If your project provided
  its own templates then this change will not affect anything, but if you rely
  on (some of) the built-in templates your project may be affected.

- The Azure provider has been removed in favor of keeping the Microsoft
  provider. Both providers were targeting the same goal.


Security notice
---------------

- Facebook: Using the JS SDK flow, it was possible to post valid access tokens
  originating from other apps. Facebook user IDs are scoped per app. By default
  that user ID (not the email address) is used as key while
  authenticating. Therefore, such access tokens can not be abused by
  default. However, in case ``SOCIALACCOUNT_EMAIL_AUTHENTICATION`` was
  explicitly enabled for the Facebook provider, these tokens could be used to
  login.


0.57.0 (2023-09-24)
*******************

Note worthy changes
-------------------

- Added Django password validation help text to ``password1`` on
  set/change/signup forms.

- Microsoft: the tenant parameter can now be configured per app.

- SAML: Added support for additional configuration parameters, such as contacts,
  and support for certificate rotation.

- The enumeration prevention behavior at signup is now configurable. Whether or
  not enumeration can be prevented during signup depends on the email
  verification method. In case of mandatory verification, enumeration can be
  properly prevented because the case where an email address is already taken is
  indistinguishable from the case where it is not.  However, in case of optional
  or disabled email verification, enumeration can only be prevented by allowing
  the signup to go through, resulting in multiple accounts sharing same email
  address (although only one of the accounts can ever have it verified). When
  enumeration is set to ``True``, email address uniqueness takes precedence over
  enumeration prevention, and the issue of multiple accounts having the same
  email address will be avoided, thus leaking information. Set it to
  ``"strict"`` to allow for signups to go through.


Fixes
=====

- Fixed ``?next=`` URL handling in the SAML provider.

- During 2FA, pending logins were incorrectly removed when e.g. Django was asked
  to serve a ``/favicon.ico`` URL.


0.56.1 (2023-09-08)
*******************

Security notice
---------------

- ``ImmediateHttpResponse`` exceptions were not handled properly when raised
  inside ``adapter.pre_login()``.  If you relied on aborting the login using
  this mechanism, that would not work. Most notably, django-allauth-2fa uses
  this approach, resulting in 2FA not being triggered.


0.56.0 (2023-09-07)
*******************

Note worthy changes
-------------------

- Added builtin support for Two-Factor Authentication via the ``allauth.mfa`` app.

- The fact that ``request`` is not available globally has left its mark on the
  code over the years. Some functions get explicitly passed a request, some do
  not, and some constructs have it available both as a parameter and as
  ``self.request``.  As having request available is essential, especially when
  trying to implement adapter hooks, the request has now been made globally
  available via::

    from allauth.core import context
    context.request

- Previously, ``SOCIALACCOUNT_STORE_TOKENS = True`` did not work when the social
  app was configured in the settings instead of in the database. Now, this
  functionality works regardless of how you configure the app.


Backwards incompatible changes
------------------------------

- Dropped support for Django 3.1.

- The ``"allauth.account.middleware.AccountMiddleware"`` middleware is required
  to be present in your ``settings.MIDDLEWARE``.

- Starting from September 1st 2023, CERN upgraded their SSO to a standard OpenID
  Connect based solution. As a result, the previously builtin CERN provider is
  no longer needed and has been removed. Instead, use the regular OpenID Connect
  configuration::

    SOCIALACCOUNT_PROVIDERS = {
        "openid_connect": {
            "APPS": [
                {
                    "provider_id": "cern",
                    "name": "CERN",
                    "client_id": "<insert-id>",
                    "secret": "<insert-secret>",
                    "settings": {
                        "server_url": "https://auth.cern.ch/auth/realms/cern/.well-known/openid-configuration",
                    },
                }
            ]
        }
    }

- The Keycloak provider was added before the OpenID Connect functionality
  landed. Afterwards, the Keycloak implementation was refactored to reuse the
  regular OIDC provider. As this approach led to bugs (see 0.55.1), it was
  decided to remove the Keycloak implementation altogether.  Instead, use the
  regular OpenID Connect configuration::

    SOCIALACCOUNT_PROVIDERS = {
        "openid_connect": {
            "APPS": [
                {
                    "provider_id": "keycloak",
                    "name": "Keycloak",
                    "client_id": "<insert-id>",
                    "secret": "<insert-secret>",
                    "settings": {
                        "server_url": "http://keycloak:8080/realms/master/.well-known/openid-configuration",
                    },
                }
            ]
        }
    }


0.55.2 (2023-08-30)
*******************

Fixes
-----

- Email confirmation: An attribute error could occur when following invalid
  email confirmation links.


0.55.1 (2023-08-30)
*******************

Fixes
-----

- SAML: the lookup of the app (``SocialApp``) was working correctly for apps
  configured via the settings, but failed when the app was configured via the
  Django admin.

- Keycloak: fixed reversal of the callback URL, which was reversed using
  ``"openid_connect_callback"`` instead of ``"keycloak_callback"``. Although the
  resulting URL is the same, it results in a ``NoReverseMatch`` error when
  ``allauth.socialaccount.providers.openid_connect`` is not present in
  ``INSTALLED_APPS``.


0.55.0 (2023-08-22)
*******************

Note worthy changes
-------------------

- Introduced a new setting ``ACCOUNT_PASSWORD_RESET_TOKEN_GENERATOR`` that
  allows you to specify the token generator for password resets.

- Dropped support for Django 2.x and 3.0.

- Officially support Django 4.2.

- New providers: Miro, Questrade

- It is now possible to manage OpenID Connect providers via the Django
  admin. Simply add a `SocialApp` for each OpenID Connect provider.

- There is now a new flow for changing the email address. When enabled
  (``ACCOUNT_CHANGE_EMAIL``), users are limited to having exactly one email
  address that they can change by adding a temporary second email address that,
  when verified, replaces the current email address.

- Changed spelling from "e-mail" to "email". Both are correct, however, the
  trend over the years has been towards the simpler and more streamlined form
  "email".

- Added support for SAML 2.0. Thanks to `Dskrpt <https://dskrpt.de>`_
  for sponsoring the development of this feature!

- Fixed Twitter OAuth2 authentication by using basic auth and adding scope `tweet.read`.

- Added (optional) support for authentication by email for social logins (see
  ``SOCIALACCOUNT_EMAIL_AUTHENTICATION``).


Security notice
---------------

- Even with account enumeration prevention in place, it was possible for a user
  to infer whether or not a given account exists based by trying to add
  secondary email addresses .  This has been fixed -- see the note on backwards
  incompatible changes.


Backwards incompatible changes
------------------------------

- Data model changes: when ``ACCOUNT_UNIQUE_EMAIL=True`` (the default), there
  was a unique constraint on set on the ``email`` field of the ``EmailAddress``
  model. This constraint has been relaxed, now there is a unique constraint on
  the combination of ``email`` and ``verified=True``. Migrations are in place to
  automatically transition, but if you have a lot of accounts, you may need to
  take special care using ``CREATE INDEX CONCURRENTLY``.

- The method ``allauth.utils.email_address_exists()`` has been removed.

- The Mozilla Persona provider has been removed. The project was shut down on
  November 30th 2016.

- A large internal refactor has been performed to be able to add support for
  providers oferring one or more subproviders. This refactor has the following
  impact:

  - The provider registry methods ``get_list()``, ``by_id()`` have been
    removed. The registry now only providers access to the provider classes, not
    the instances.

  - ``provider.get_app()`` has been removed -- use ``provider.app`` instead.

  - ``SocialApp.objects.get_current()`` has been removed.

  - The ``SocialApp`` model now has additional fields ``provider_id``, and
    ``settings``.

  - The OpenID Connect provider ``SOCIALACCOUNT_PROVIDERS`` settings structure
    changed.  Instead of the OpenID Connect specific ``SERVERS`` construct, it
    now uses the regular ``APPS`` approach. Please refer to the OpenID Connect
    provider documentation for details.

  - The Telegram provider settings structure, it now requires to app. Please
    refer to the Telegram provider documentation for details.

- The Facebook provider loaded the Facebook connect ``sdk.js`` regardless of the
  value of the ``METHOD`` setting. To prevent tracking, now it only loads the
  Javascript if ``METHOD`` is explicitly set to ``"js_sdk"``.



0.54.0 (2023-03-31)
*******************

Note worthy changes
-------------------

- Dropped support for EOL Python versions (3.5, 3.6).


Security notice
---------------

- Even when account enumeration prevention was turned on, it was possible for an
  attacker to infer whether or not a given account exists based upon the
  response time of an authentication attempt. Fixed.


0.53.1 (2023-03-20)
*******************

Note worthy changes
-------------------

- Example base template was missing ``{% load i18n %}``, fixed.


0.53.0 (2023-03-16)
*******************

Note worthy changes
-------------------

- You can now override the use of the ``UserTokenForm`` over at the
  ``PasswordResetFromKeyView`` by configuring ``ACCOUNT_FORMS["user_token"]`` to
  allow the change of the password reset token generator.

- The Google API URLs are now configurable via the provider setting which
  enables use-cases such as overriding the endpoint during integration tests to
  talk to a mocked version of the API.


0.52.0 (2022-12-29)
*******************

Note worthy changes
-------------------

- Officially support Django 4.1.

- New providers: OpenID Connect, Twitter (OAuth2), Wahoo, DingTalk.

- Introduced a new provider setting ``OAUTH_PKCE_ENABLED`` that enables the
  PKCE-enhanced Authorization Code Flow for OAuth 2.0 providers.

- When ``ACCOUNT_PREVENT_ENUMERATION`` is turned on, enumeration is now also
  prevented during signup, provided you are using mandatory email
  verification. There is a new email template
  (`templates/account/email/acccount_already_exists_message.txt`) that will be
  used in this scenario.

- Updated URLs of Google's endpoints to the latest version; removed a redundant
  ``userinfo`` call.

- Fixed Pinterest provider on new api version.


0.51.0 (2022-06-07)
*******************

Note worthy changes
-------------------

- New providers: Snapchat, Hubspot, Pocket, Clever.


Security notice
---------------

The reset password form is protected by rate limits. There is a limit per IP,
and per email. In previous versions, the latter rate limit could be bypassed by
changing the casing of the email address. Note that in that case, the former
rate limit would still kick in.


0.50.0 (2022-03-25)
*******************

Note worthy changes
-------------------

- Fixed compatibility issue with setuptools 61.

- New providers: Drip.

- The Facebook API version now defaults to v13.0.


0.49.0 (2022-02-22)
*******************

Note worthy changes
-------------------

- New providers: LemonLDAP::NG.

- Fixed ``SignupForm`` setting username and email attributes on the ``User`` class
  instead of a dummy user instance.

- Email addresses POST'ed to the email management view (done in order to resend
  the confirmation email) were not properly validated. Yet, these email
  addresses were still added as secondary email addresses. Given the lack of
  proper validation, invalid email addresses could have entered the database.

- New translations: Romanian.


Backwards incompatible changes
------------------------------

- The Microsoft ``tenant`` setting must now be specified using uppercase ``TENANT``.

- Changed naming of ``internal_reset_url_key`` attribute in
  ``allauth.account.views.PasswordResetFromKeyView`` to ``reset_url_key``.


0.48.0 (2022-02-03)
*******************

Note worthy changes
-------------------
- New translations: Catalan, Bulgarian.

- Introduced a new setting ``ACCOUNT_PREVENT_ENUMERATION`` that controls whether
  or not information is revealed about whether or not a user account exists.
  **Warning**: this is a work in progress, password reset is covered, yet,
  signing up is not.

- The ``ACCOUNT_EMAIL_CONFIRMATION_COOLDOWN`` is now also respected when using
  HMAC based email confirmations. In earlier versions, users could trigger email
  verification mails without any limits.

- Added builtin rate limiting (see ``ACCOUNT_RATE_LIMITS``).

- Added ``internal_reset_url_key`` attribute in
  ``allauth.account.views.PasswordResetFromKeyView`` which allows specifying
  a token parameter displayed as a component of password reset URLs.

- It is now possible to use allauth without having ``sites`` installed. Whether or
  not sites is used affects the data models. For example, the social app model
  uses a many-to-many pointing to the sites model if the ``sites`` app is
  installed. Therefore, enabling or disabling ``sites`` is not something you can
  do on the fly.

- The ``facebook`` provider no longer raises ``ImproperlyConfigured``
  within ``{% providers_media_js %}`` when it is not configured.


Backwards incompatible changes
------------------------------

- The newly introduced ``ACCOUNT_PREVENT_ENUMERATION`` defaults to ``True`` impacting
  the current behavior of the password reset flow.

- The newly introduced rate limiting is by default turned on. You will need to provide
  a ``429.html`` template.

- The default of ``SOCIALACCOUNT_STORE_TOKENS`` has been changed to
  ``False``. Rationale is that storing sensitive information should be opt in, not
  opt out. If you were relying on this functionality without having it
  explicitly turned on, please add it to your ``settings.py``.<|MERGE_RESOLUTION|>--- conflicted
+++ resolved
@@ -1,4 +1,3 @@
-<<<<<<< HEAD
 64.0.0 (unreleased)
 *******************
 
@@ -22,11 +21,17 @@
   a 409.
 
 
-=======
+Backwards incompatible changes
+------------------------------
+
+- Dropped support for Django 3.2, 4.0 and 4.1 (which all reached end of life).
+  As Django 3.2 was the last to support Python 3.7, support for Python 3.7 is
+  now dropped as well.
+
+
 0.63.4 (2024-07-10)
 *******************
 
->>>>>>> a41085c5
 Security notice
 ---------------
 
@@ -40,17 +45,6 @@
   a signup where the user already existed was not fully identical, fixed.
 
 
-<<<<<<< HEAD
-Backwards incompatible changes
-------------------------------
-
-- Dropped support for Django 3.2, 4.0 and 4.1 (which all reached end of life).
-  As Django 3.2 was the last to support Python 3.7, support for Python 3.7 is
-  now dropped as well.
-
-
-=======
->>>>>>> a41085c5
 0.63.3 (2024-05-31)
 *******************
 
