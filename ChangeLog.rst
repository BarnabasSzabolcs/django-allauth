<<<<<<< HEAD
64.0.0 (unreleased)
*******************

Note worthy changes
-------------------

- Added support for WebAuthn based security keys and passkey login. Note that
  this is currently disabled by default.

- The 0.x.y version numbers really did not do justice to the state of the
  project, and we are way past the point where a version 1.0 would be
  applicable. Additionally, 64 is a nice round number. Therefore, the version
  numbering is changed from 0.x.y to x.y.z. We will use a loose form of semantic
  versioning. However, please be aware that feature releases may occasionally
  include minor documented backwards incompatibilities. Always read the release
  notes before upgrading.

- Headless: The TOTP URI is now available in the MFA activation response.

- Headless: When trying to sign up while a user is already logged in, you now get
  a 409.


Backwards incompatible changes
------------------------------

- Dropped support for Django 3.2, 4.0 and 4.1 (which all reached end of life).
  As Django 3.2 was the last to support Python 3.7, support for Python 3.7 is
  now dropped as well.
=======
0.63.6 (2024-07-12)
*******************

Security notice
---------------

- When the Facebook provider was configured to use the ``js_sdk`` method the
  login page could become vulnerable to an XSS attack.


0.63.5 (2024-07-11)
*******************

Fixes
-----

- The security fix in 0.63.4 that altered the ``__str__()`` of ``SocialToken``
  caused issues within the Amazon Cognito, Atlassian, JupyterHub, LemonLDAP,
  Nextcloud and OpenID Connect providers. Fixed.
>>>>>>> 8fead343


0.63.4 (2024-07-10)
*******************

Security notice
---------------

- The ``__str__()`` method of the ``SocialToken`` model returned the access
  token. As a consequence, logging or printing tokens otherwise would expose the
  access token. Now, the method no longer returns the token. If you want to
  log/print tokens, you will now have to explicitly log the ``token`` field of
  the ``SocialToken`` instance.

- Enumeration prevention: the behavior on the outside of an actual signup versus
  a signup where the user already existed was not fully identical, fixed.


0.63.3 (2024-05-31)
*******************

Note worthy changes
-------------------

- In ``HEADLESS_ONLY`` mode, the ``/accounts/<provider>/login/`` URLs were still
  available, fixed.

- The few remaining OAuth 1.0 providers were not compatible with headless mode,
  fixed.

- Depending on where you placed the ``secure_admin_login(admin.site.login)``
  protection you could run into circular import errors, fixed.


Backwards incompatible changes
------------------------------

- SAML: IdP initiated SSO is disabled by default, see security notice below.


Security notice
---------------

- SAML: ``RelayState`` was used to keep track of whether or not the login flow
  was IdP or SP initiated. As ``RelayState`` is a separate field, not part of
  the ``SAMLResponse`` payload, it is not signed and thereby making the SAML
  login flow vulnerable to CSRF/replay attacks. Now, ``InResponseTo`` is used
  instead, addressing the issue for SP initiated SSO flows. IdP initiated SSO
  remains inherently insecure, by design. For that reason, it is now disabled by
  default. If you need to support IdP initiated SSO, you will need to opt-in to
  that by adding ``"reject_idp_initiated_sso": False`` to your advanced SAML
  provider settings.


0.63.2 (2024-05-24)
*******************

Note worthy changes
-------------------

- ``allauth.headless`` now supports the ``is_open_for_signup()`` adapter method.
  In case signup is closed, a 403 is returned during signup.

- Connecting a third-party account in ``HEADLESS_ONLY`` mode failed if the
  connections view could not be reversed, fixed.

- In case a headless attempt was made to connect a third-party account that was already
  connected to a different account, no error was communicated to the frontend. Fixed.

- When the headless provider signup endpoint was called while that flow was not pending,
  a crash would occur. This has been fixed to return a 409 (conflict).

- Microsoft provider: the URLs pointing to the login and graph API are now
  configurable via the app settings.


0.63.1 (2024-05-17)
*******************

Note worthy changes
-------------------

- When only ``allauth.account`` was installed, you could run into an exception
  stating "allauth.socialaccount not installed, yet its models are
  imported.". This has been fixed.

- When ``SOCIALACCOUNT_EMAIL_AUTHENTICATION`` was turned on, and a user would
  connect a third-party account for which email authentication would kick in,
  the connect was implicitly skipped. Fixed.

- The recommendation from the documentation to protect the Django admin login
  could cause an infinite redirect loop in case of
  ``AUTHENTICATED_LOGIN_REDIRECTS``. A decorator ``secure_admin_login()`` is now
  offered out of the box to ensure that the Django admin is properly secured by
  allauth (e.g. rate limits, 2FA).

- Subpackages from the ``tests`` package were packaged, fixed.


0.63.0 (2024-05-14)
*******************

Note worthy changes
-------------------

- New providers: TikTok, Lichess.

- Starting since version 0.62.0, new email addresses are always stored as lower
  case. In this version, we take the final step and also convert existing data
  to lower case, alter the database indices and perform lookups
  accordingly. Migrations are in place.  For rationale, see the note about email
  case sensitivity in the documentation.

- An official API for single-page and mobile application support is now
  available, via the new ``allauth.headless`` app.

- Added support for a honeypot field on the signup form. Real users do not see
  the field and therefore leave it empty. When bots do fill out the field
  account creation is silently skipped.


0.62.1 (2024-04-24)
*******************

- The ``tests`` package was accidentally packaged, fixed.


0.62.0 (2024-04-22)
*******************

Note worthy changes
-------------------

- Added a dummy provider, useful for testing purposes: ``allauth.socialaccount.providers.dummy``.

- Added a new provider, Atlassian

- Next URL handling been streamlined to be consistently applied. Previously, the
  password reset, change and email confirmation views only supported the
  ``success_url`` class-level property.

- Added support for logging in by email using a special code, also known as
  "Magic Code Login"

- Email addresses are now always stored as lower case. For rationale, see the
  note about email case sensitivity in the documentation.

- You can now alter the ``state`` parameter that is typically passed to the
  provider by overriding the new ``generate_state_param()`` adapter method.

- The URLs were not "hackable". For example, while ``/accounts/login/`` is valid
  ``/accounts/`` was not. Similarly, ``/accounts/social/connections/`` was
  valid, but ``/accounts/social/`` resulted in a 404. This has been
  addressed. Now, ``/accounts/`` redirects to the login or email management
  page, depending on whether or not the user is authenticated.  All
  ``/accounts/social/*`` URLs are now below ``/accounts/3rdparty/*``, where
  ``/accounts/social/connections`` is moved to the top-level
  ``/accounts/3rdparty/``.  The old endpoints still work as redirects are in
  place.

- Added a new setting, ``SOCIALACCOUNT_ONLY``, which when set to ``True``,
  disables all functionality with respect to local accounts.

- The OAuth2 handshake was not working properly in case of
  ``SESSION_COOKIE_SAMESITE = "Strict"``, fixed.

- Facebook: the default Graph API version is now v19.0.


Backwards incompatible changes
------------------------------

- The django-allauth required dependencies are now more fine grained.  If you do
  not use any of the social account functionality, a ``pip install
  django-allauth`` will, e.g., no longer pull in dependencies for handling
  JWT. If you are using social account functionality, install using ``pip install
  "django-allauth[socialaccount]"``.  That will install the dependencies covering
  most common providers. If you are using the Steam provider, install using ``pip
  install django-allauth[socialaccount,steam]``.


0.61.1 (2024-02-09)
*******************

Fixes
-----

- Fixed a ``RuntimeWarning`` that could occur when running inside an async
  environment (``'SyncToAsync' was never awaited``).


Security notice
---------------

- As part of the Google OAuth handshake, an ID token is obtained by direct
  machine to machine communication between the server running django-allauth and
  Google. Because of this direct communication, we are allowed to skip checking
  the token signature according to the `OpenID Connect Core 1.0 specification
  <https://openid.net/specs/openid-connect-core-1_0.html#IDTokenValidation>`_.
  However, as django-allauth is used and built upon by third parties, this is an
  implementation detail with security implications that is easily overlooked. To
  mitigate potential issues, verifying the signature is now only skipped if it
  was django-allauth that actually fetched the access token.


0.61.0 (2024-02-07)
*******************

Note worthy changes
-------------------

- Added support for account related security notifications. When
  ``ACCOUNT_EMAIL_NOTIFICATIONS = True``, email notifications such as "Your
  password was changed", including information on user agent / IP address from where the change
  originated, will be emailed.

- Google: Starting from 0.52.0, the ``id_token`` is being used for extracting
  user information.  To accommodate for scenario's where django-allauth is used
  in contexts where the ``id_token`` is not posted, the provider now looks up
  the required information from the ``/userinfo`` endpoint based on the access
  token if the ``id_token`` is absent.


Security notice
---------------

- MFA: It was possible to reuse a valid TOTP code within its time window. This
  has now been addressed. As a result, a user can now only login once per 30
  seconds (``MFA_TOTP_PERIOD``).


Backwards incompatible changes
------------------------------

- The rate limit mechanism has received an update. Previously, when specifying
  e.g. ``"5/m"`` it was handled implicitly whether or not that limit was per IP,
  per user, or per action specific key. This has now been made explicit:
  ``"5/m/user"`` vs ``"5/m/ip"`` vs ``"5/m/key"``. Combinations are also supported
  now: ``"20/m/ip,5/m/key"`` . Additionally, the rate limit mechanism is now used
  throughout, including email confirmation cooldown as well as limitting failed login
  attempts.  Therefore, the ``ACCOUNT_LOGIN_ATTEMPTS_LIMIT`` and
  ``ACCOUNT_EMAIL_CONFIRMATION_COOLDOWN`` settings are deprecated.
  See :doc:`Rate Limits <../account/rate_limits>` for details.


0.60.1 (2024-01-15)
*******************

Fixes
-----

- User sessions: after changing your password in case of ``ACCOUNT_LOGOUT_ON_PASSWORD_CHANGE = False``, the list of
  sessions woud be empty instead of showing your current session.

- SAML: accessing the SLS/ACS views using a GET request would result in a crash (500).

- SAML: the login view did not obey the ``SOCIALACCOUNT_LOGIN_ON_GET = False`` setting.


Backwards incompatible changes
------------------------------

- Formally, email addresses are case sensitive because the local part (the part
  before the "@") can be a case sensitive user name.  To deal with this,
  workarounds have been in place for a long time that store email addresses in
  their original case, while performing lookups in a case insensitive
  style. This approach led to subtle bugs in upstream code, and also comes at a
  performance cost (``__iexact`` lookups). The latter requires case insensitive
  index support, which not all databases support. Re-evaluating the approach in
  current times has led to the conclusion that the benefits do not outweigh the
  costs.  Therefore, email addresses are now always stored as lower case, and
  migrations are in place to address existing records.



0.60.0 (2024-01-05)
*******************

Note worthy changes
-------------------

- Google One Tap Sign-In is now supported.

- You can now more easily change the URL to redirect to after a successful password
  change/set via the newly introduced ``get_password_change_redirect_url()``
  adapter method.

- You can now configure the primary key of all models by configuring
  ``ALLAUTH_DEFAULT_AUTO_FIELD``, for example to:
  ``"hashid_field.HashidAutoField"``.


Backwards incompatible changes
------------------------------

- You can now specify the URL path prefix that is used for all OpenID Connect
  providers using ``SOCIALACCOUNT_OPENID_CONNECT_URL_PREFIX``. By default, it is
  set to ``"oidc"``, meaning, an OpenID Connect provider with provider ID
  ``foo`` uses ``/accounts/oidc/foo/login/`` as its login URL. Set it to empty
  (``""``) to keep the previous URL structure (``/accounts/foo/login/``).

- The SAML default attribute mapping for ``uid`` has been changed to only
  include ``urn:oasis:names:tc:SAML:attribute:subject-id``. If the SAML response
  does not contain that, it will fallback to use ``NameID``.


0.59.0 (2023-12-13)
*******************

Note worthy changes
-------------------

- The MFA authenticator model now features "created at" an "last used "at"
  timestamps.

- The MFA authenticator model is now registered with the Django admin.

- Added MFA signals emitted when authenticators are added, removed or (in case
  of recovery codes) reset.

- There is now an MFA adapter method ``can_delete_authenticator(authenticator)``
  available that can be used to prevent users from deactivating e.g. their TOTP
  authenticator.

- Added a new app, user sessions, allowing users to view a list of all their
  active sessions, as well as offering a means to end these sessions.

- A configurable timeout (``SOCIALACCOUNT_REQUESTS_TIMEOUT``) is now applied to
  all upstream requests.

- Added a setting ``ACCOUNT_EMAIL_UNKNOWN_ACCOUNTS`` to disable sending of
  emails to unknown accounts.

- You can now override the MFA forms via the ``MFA_FORMS`` setting.


Backwards incompatible changes
------------------------------

- The account adapter method ``should_send_confirmation_mail()`` signature
  changed. It now takes an extra ``signup`` (boolean) parameter.

- Removed OAuth 1.0 based Bitbucket provider and LinkedIn provider.


0.58.2 (2023-11-06)
*******************

Fixes
-----

- Added rate limiting to the MFA login form.


0.58.1 (2023-10-29)
*******************

Fixes
-----

- Fixed missing ``{% load allauth %}`` in the login cancelled and verified email
  required template.


0.58.0 (2023-10-26)
*******************

Note worthy changes
-------------------

- The ``SocialAccount.extra_data`` field was a custom JSON field that used
  ``TextField`` as the underlying implementation. It was once needed because
  Django had no ``JSONField`` support. Now, this field is changed to use the
  official ``JSONField()``. Migrations are in place.

- Officially support Django 5.0.

- In previous versions, users could never remove their primary email address.
  This is constraint is now relaxed. In case the email address is not required,
  for example, because the user logs in by username, removal of the email
  address is allowed.

- Added a new setting ``ACCOUNT_REAUTHENTICATION_REQUIRED`` that, when enabled,
  requires the user to reauthenticate before changes (such as changing the
  primary email address, adding a new email address, etc.) can be performed.


Backwards incompatible changes
------------------------------

- Refactored the built-in templates, with the goal of being able to adjust the
  look and feel of the whole project by only overriding a few core templates.
  This approach allows you to achieve visual results fast, but is of course more
  limited compared to styling all templates yourself. If your project provided
  its own templates then this change will not affect anything, but if you rely
  on (some of) the built-in templates your project may be affected.

- The Azure provider has been removed in favor of keeping the Microsoft
  provider. Both providers were targeting the same goal.


Security notice
---------------

- Facebook: Using the JS SDK flow, it was possible to post valid access tokens
  originating from other apps. Facebook user IDs are scoped per app. By default
  that user ID (not the email address) is used as key while
  authenticating. Therefore, such access tokens can not be abused by
  default. However, in case ``SOCIALACCOUNT_EMAIL_AUTHENTICATION`` was
  explicitly enabled for the Facebook provider, these tokens could be used to
  login.


0.57.0 (2023-09-24)
*******************

Note worthy changes
-------------------

- Added Django password validation help text to ``password1`` on
  set/change/signup forms.

- Microsoft: the tenant parameter can now be configured per app.

- SAML: Added support for additional configuration parameters, such as contacts,
  and support for certificate rotation.

- The enumeration prevention behavior at signup is now configurable. Whether or
  not enumeration can be prevented during signup depends on the email
  verification method. In case of mandatory verification, enumeration can be
  properly prevented because the case where an email address is already taken is
  indistinguishable from the case where it is not.  However, in case of optional
  or disabled email verification, enumeration can only be prevented by allowing
  the signup to go through, resulting in multiple accounts sharing same email
  address (although only one of the accounts can ever have it verified). When
  enumeration is set to ``True``, email address uniqueness takes precedence over
  enumeration prevention, and the issue of multiple accounts having the same
  email address will be avoided, thus leaking information. Set it to
  ``"strict"`` to allow for signups to go through.


Fixes
=====

- Fixed ``?next=`` URL handling in the SAML provider.

- During 2FA, pending logins were incorrectly removed when e.g. Django was asked
  to serve a ``/favicon.ico`` URL.


0.56.1 (2023-09-08)
*******************

Security notice
---------------

- ``ImmediateHttpResponse`` exceptions were not handled properly when raised
  inside ``adapter.pre_login()``.  If you relied on aborting the login using
  this mechanism, that would not work. Most notably, django-allauth-2fa uses
  this approach, resulting in 2FA not being triggered.


0.56.0 (2023-09-07)
*******************

Note worthy changes
-------------------

- Added builtin support for Two-Factor Authentication via the ``allauth.mfa`` app.

- The fact that ``request`` is not available globally has left its mark on the
  code over the years. Some functions get explicitly passed a request, some do
  not, and some constructs have it available both as a parameter and as
  ``self.request``.  As having request available is essential, especially when
  trying to implement adapter hooks, the request has now been made globally
  available via::

    from allauth.core import context
    context.request

- Previously, ``SOCIALACCOUNT_STORE_TOKENS = True`` did not work when the social
  app was configured in the settings instead of in the database. Now, this
  functionality works regardless of how you configure the app.


Backwards incompatible changes
------------------------------

- Dropped support for Django 3.1.

- The ``"allauth.account.middleware.AccountMiddleware"`` middleware is required
  to be present in your ``settings.MIDDLEWARE``.

- Starting from September 1st 2023, CERN upgraded their SSO to a standard OpenID
  Connect based solution. As a result, the previously builtin CERN provider is
  no longer needed and has been removed. Instead, use the regular OpenID Connect
  configuration::

    SOCIALACCOUNT_PROVIDERS = {
        "openid_connect": {
            "APPS": [
                {
                    "provider_id": "cern",
                    "name": "CERN",
                    "client_id": "<insert-id>",
                    "secret": "<insert-secret>",
                    "settings": {
                        "server_url": "https://auth.cern.ch/auth/realms/cern/.well-known/openid-configuration",
                    },
                }
            ]
        }
    }

- The Keycloak provider was added before the OpenID Connect functionality
  landed. Afterwards, the Keycloak implementation was refactored to reuse the
  regular OIDC provider. As this approach led to bugs (see 0.55.1), it was
  decided to remove the Keycloak implementation altogether.  Instead, use the
  regular OpenID Connect configuration::

    SOCIALACCOUNT_PROVIDERS = {
        "openid_connect": {
            "APPS": [
                {
                    "provider_id": "keycloak",
                    "name": "Keycloak",
                    "client_id": "<insert-id>",
                    "secret": "<insert-secret>",
                    "settings": {
                        "server_url": "http://keycloak:8080/realms/master/.well-known/openid-configuration",
                    },
                }
            ]
        }
    }


0.55.2 (2023-08-30)
*******************

Fixes
-----

- Email confirmation: An attribute error could occur when following invalid
  email confirmation links.


0.55.1 (2023-08-30)
*******************

Fixes
-----

- SAML: the lookup of the app (``SocialApp``) was working correctly for apps
  configured via the settings, but failed when the app was configured via the
  Django admin.

- Keycloak: fixed reversal of the callback URL, which was reversed using
  ``"openid_connect_callback"`` instead of ``"keycloak_callback"``. Although the
  resulting URL is the same, it results in a ``NoReverseMatch`` error when
  ``allauth.socialaccount.providers.openid_connect`` is not present in
  ``INSTALLED_APPS``.


0.55.0 (2023-08-22)
*******************

Note worthy changes
-------------------

- Introduced a new setting ``ACCOUNT_PASSWORD_RESET_TOKEN_GENERATOR`` that
  allows you to specify the token generator for password resets.

- Dropped support for Django 2.x and 3.0.

- Officially support Django 4.2.

- New providers: Miro, Questrade

- It is now possible to manage OpenID Connect providers via the Django
  admin. Simply add a `SocialApp` for each OpenID Connect provider.

- There is now a new flow for changing the email address. When enabled
  (``ACCOUNT_CHANGE_EMAIL``), users are limited to having exactly one email
  address that they can change by adding a temporary second email address that,
  when verified, replaces the current email address.

- Changed spelling from "e-mail" to "email". Both are correct, however, the
  trend over the years has been towards the simpler and more streamlined form
  "email".

- Added support for SAML 2.0. Thanks to `Dskrpt <https://dskrpt.de>`_
  for sponsoring the development of this feature!

- Fixed Twitter OAuth2 authentication by using basic auth and adding scope `tweet.read`.

- Added (optional) support for authentication by email for social logins (see
  ``SOCIALACCOUNT_EMAIL_AUTHENTICATION``).


Security notice
---------------

- Even with account enumeration prevention in place, it was possible for a user
  to infer whether or not a given account exists based by trying to add
  secondary email addresses .  This has been fixed -- see the note on backwards
  incompatible changes.


Backwards incompatible changes
------------------------------

- Data model changes: when ``ACCOUNT_UNIQUE_EMAIL=True`` (the default), there
  was a unique constraint on set on the ``email`` field of the ``EmailAddress``
  model. This constraint has been relaxed, now there is a unique constraint on
  the combination of ``email`` and ``verified=True``. Migrations are in place to
  automatically transition, but if you have a lot of accounts, you may need to
  take special care using ``CREATE INDEX CONCURRENTLY``.

- The method ``allauth.utils.email_address_exists()`` has been removed.

- The Mozilla Persona provider has been removed. The project was shut down on
  November 30th 2016.

- A large internal refactor has been performed to be able to add support for
  providers oferring one or more subproviders. This refactor has the following
  impact:

  - The provider registry methods ``get_list()``, ``by_id()`` have been
    removed. The registry now only providers access to the provider classes, not
    the instances.

  - ``provider.get_app()`` has been removed -- use ``provider.app`` instead.

  - ``SocialApp.objects.get_current()`` has been removed.

  - The ``SocialApp`` model now has additional fields ``provider_id``, and
    ``settings``.

  - The OpenID Connect provider ``SOCIALACCOUNT_PROVIDERS`` settings structure
    changed.  Instead of the OpenID Connect specific ``SERVERS`` construct, it
    now uses the regular ``APPS`` approach. Please refer to the OpenID Connect
    provider documentation for details.

  - The Telegram provider settings structure, it now requires to app. Please
    refer to the Telegram provider documentation for details.

- The Facebook provider loaded the Facebook connect ``sdk.js`` regardless of the
  value of the ``METHOD`` setting. To prevent tracking, now it only loads the
  Javascript if ``METHOD`` is explicitly set to ``"js_sdk"``.



0.54.0 (2023-03-31)
*******************

Note worthy changes
-------------------

- Dropped support for EOL Python versions (3.5, 3.6).


Security notice
---------------

- Even when account enumeration prevention was turned on, it was possible for an
  attacker to infer whether or not a given account exists based upon the
  response time of an authentication attempt. Fixed.


0.53.1 (2023-03-20)
*******************

Note worthy changes
-------------------

- Example base template was missing ``{% load i18n %}``, fixed.


0.53.0 (2023-03-16)
*******************

Note worthy changes
-------------------

- You can now override the use of the ``UserTokenForm`` over at the
  ``PasswordResetFromKeyView`` by configuring ``ACCOUNT_FORMS["user_token"]`` to
  allow the change of the password reset token generator.

- The Google API URLs are now configurable via the provider setting which
  enables use-cases such as overriding the endpoint during integration tests to
  talk to a mocked version of the API.


0.52.0 (2022-12-29)
*******************

Note worthy changes
-------------------

- Officially support Django 4.1.

- New providers: OpenID Connect, Twitter (OAuth2), Wahoo, DingTalk.

- Introduced a new provider setting ``OAUTH_PKCE_ENABLED`` that enables the
  PKCE-enhanced Authorization Code Flow for OAuth 2.0 providers.

- When ``ACCOUNT_PREVENT_ENUMERATION`` is turned on, enumeration is now also
  prevented during signup, provided you are using mandatory email
  verification. There is a new email template
  (`templates/account/email/acccount_already_exists_message.txt`) that will be
  used in this scenario.

- Updated URLs of Google's endpoints to the latest version; removed a redundant
  ``userinfo`` call.

- Fixed Pinterest provider on new api version.


0.51.0 (2022-06-07)
*******************

Note worthy changes
-------------------

- New providers: Snapchat, Hubspot, Pocket, Clever.


Security notice
---------------

The reset password form is protected by rate limits. There is a limit per IP,
and per email. In previous versions, the latter rate limit could be bypassed by
changing the casing of the email address. Note that in that case, the former
rate limit would still kick in.


0.50.0 (2022-03-25)
*******************

Note worthy changes
-------------------

- Fixed compatibility issue with setuptools 61.

- New providers: Drip.

- The Facebook API version now defaults to v13.0.


0.49.0 (2022-02-22)
*******************

Note worthy changes
-------------------

- New providers: LemonLDAP::NG.

- Fixed ``SignupForm`` setting username and email attributes on the ``User`` class
  instead of a dummy user instance.

- Email addresses POST'ed to the email management view (done in order to resend
  the confirmation email) were not properly validated. Yet, these email
  addresses were still added as secondary email addresses. Given the lack of
  proper validation, invalid email addresses could have entered the database.

- New translations: Romanian.


Backwards incompatible changes
------------------------------

- The Microsoft ``tenant`` setting must now be specified using uppercase ``TENANT``.

- Changed naming of ``internal_reset_url_key`` attribute in
  ``allauth.account.views.PasswordResetFromKeyView`` to ``reset_url_key``.


0.48.0 (2022-02-03)
*******************

Note worthy changes
-------------------
- New translations: Catalan, Bulgarian.

- Introduced a new setting ``ACCOUNT_PREVENT_ENUMERATION`` that controls whether
  or not information is revealed about whether or not a user account exists.
  **Warning**: this is a work in progress, password reset is covered, yet,
  signing up is not.

- The ``ACCOUNT_EMAIL_CONFIRMATION_COOLDOWN`` is now also respected when using
  HMAC based email confirmations. In earlier versions, users could trigger email
  verification mails without any limits.

- Added builtin rate limiting (see ``ACCOUNT_RATE_LIMITS``).

- Added ``internal_reset_url_key`` attribute in
  ``allauth.account.views.PasswordResetFromKeyView`` which allows specifying
  a token parameter displayed as a component of password reset URLs.

- It is now possible to use allauth without having ``sites`` installed. Whether or
  not sites is used affects the data models. For example, the social app model
  uses a many-to-many pointing to the sites model if the ``sites`` app is
  installed. Therefore, enabling or disabling ``sites`` is not something you can
  do on the fly.

- The ``facebook`` provider no longer raises ``ImproperlyConfigured``
  within ``{% providers_media_js %}`` when it is not configured.


Backwards incompatible changes
------------------------------

- The newly introduced ``ACCOUNT_PREVENT_ENUMERATION`` defaults to ``True`` impacting
  the current behavior of the password reset flow.

- The newly introduced rate limiting is by default turned on. You will need to provide
  a ``429.html`` template.

- The default of ``SOCIALACCOUNT_STORE_TOKENS`` has been changed to
  ``False``. Rationale is that storing sensitive information should be opt in, not
  opt out. If you were relying on this functionality without having it
  explicitly turned on, please add it to your ``settings.py``.<|MERGE_RESOLUTION|>--- conflicted
+++ resolved
@@ -1,4 +1,3 @@
-<<<<<<< HEAD
 64.0.0 (unreleased)
 *******************
 
@@ -28,7 +27,8 @@
 - Dropped support for Django 3.2, 4.0 and 4.1 (which all reached end of life).
   As Django 3.2 was the last to support Python 3.7, support for Python 3.7 is
   now dropped as well.
-=======
+
+
 0.63.6 (2024-07-12)
 *******************
 
@@ -48,7 +48,6 @@
 - The security fix in 0.63.4 that altered the ``__str__()`` of ``SocialToken``
   caused issues within the Amazon Cognito, Atlassian, JupyterHub, LemonLDAP,
   Nextcloud and OpenID Connect providers. Fixed.
->>>>>>> 8fead343
 
 
 0.63.4 (2024-07-10)
