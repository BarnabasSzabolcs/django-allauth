--- conflicted
+++ resolved
@@ -29,13 +29,7 @@
                     'django.template.context_processors.debug',
                     'django.template.context_processors.request',
                     'django.contrib.auth.context_processors.auth',
-                    'django.contrib.messages.context_processors.messages',
-<<<<<<< HEAD
-                    'allauth.account.context_processors.account',
-                    'allauth.socialaccount.context_processors.socialaccount',
-=======
-                    'django.core.context_processors.request',
->>>>>>> 7a5838b3
+                    'django.contrib.messages.context_processors.messages'
                 ],
             },
         },
